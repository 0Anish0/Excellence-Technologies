--- conflicted
+++ resolved
@@ -1,837 +1,831 @@
-'use client';
-import React, { useEffect, useState, useRef } from 'react';
-import { Dialog, DialogTrigger, DialogContent, DialogTitle, DialogDescription } from './ui/dialog';
-import { Button } from './ui/button';
-import { Input } from './ui/input';
-import { Avatar, AvatarFallback } from './ui/avatar';
-import { useToast } from './ui/use-toast';
-import { createClientComponentClient } from '@supabase/auth-helpers-nextjs';
-import { MessageCircle, Loader2, List, CheckCircle2, Users, Clock, Send, X, ChevronLeft, ChevronRight } from 'lucide-react';
-
-const BOT_NAME = 'PollBot';
-const MAX_RETRIES = 3;
-
-// Poll creation stepper
-const POLL_CREATION_STEPS = [
-  { step: 'category', label: 'Choose Category' },
-  { step: 'topic', label: 'Set Question' },
-  { step: 'options', label: 'Add Options' },
-  { step: 'confirm', label: 'Confirm' },
-];
-
-// Helper to parse poll lists/options from bot messages
-function parsePolls(message: string) {
-  const pollListMatch = message.match(/Here are the available polls:\n([\s\S]*)/);
-  if (pollListMatch) {
-    const pollsText = pollListMatch[1];
-    const polls = pollsText.split(/\n\n/).map(poll => {
-      const lines = poll.split('\n').map(l => l.trim());
-      const title = lines[0]?.replace(/^\d+\.\s*/, '');
-      const id = lines.find(l => l.startsWith('Poll ID:'))?.replace('Poll ID: ', '');
-      const category = lines.find(l => l.startsWith('Category:'))?.replace('Category: ', '');
-      const end = lines.find(l => l.startsWith('Ends:'))?.replace('Ends: ', '');
-      const status = lines.find(l => l.startsWith('Status:'))?.replace('Status: ', '');
-
-      return { title, id, category, end, status };
-    }).filter(poll => poll.title && poll.id);
-
-    return { type: 'polls', polls };
-  }
-
-  const optionsMatch = message.match(/Here are the options for "([^"]+)":\n([\s\S]*)/);
-  if (optionsMatch) {
-    const pollTitle = optionsMatch[1];
-    const optionsText = optionsMatch[2];
-    const options = optionsText.split('\n').map(line => {
-      const match = line.trim().match(/^(\d+)\.\s(.+)$/);
-      if (match) {
-        const [, number, text] = match;
-        const idMatch = optionsText.match(new RegExp(`${number}\\..+\\n\\s*Option ID:\\s*([\\w-]+)`));
-        return { number, text, id: idMatch?.[1] || null };
-      }
-      return null;
-    }).filter(Boolean);
-
-    return { type: 'options', pollTitle, options };
-  }
-
-  const suggestedOptionsMatch = message.match(/Here are some suggested options for your poll "([^"]+)":\n\n([\s\S]*?)(?=\n\n|$)/);
-  if (suggestedOptionsMatch) {
-    const pollTitle = suggestedOptionsMatch[1];
-    const optionsText = suggestedOptionsMatch[2];
-    const options = optionsText.split('\n')
-      .map(line => line.trim().match(/^\d+\.\s(.+)/))
-      .filter(Boolean)
-      .map(match => ({ number: match![0].split('.')[0], text: match![1].trim() }));
-
-    return { type: 'suggested_options', pollTitle, options };
-  }
-
-  const resultsMatch = message.match(/Results for "([^"]+)":\n([\s\S]*)/);
-  if (resultsMatch) {
-    const pollTitle = resultsMatch[1];
-    const resultsText = resultsMatch[2];
-    const results = resultsText.split('\n')
-      .filter(line => line.includes('votes'))
-      .map(line => {
-        const match = line.trim().match(/(.+): (\d+) votes \((\d+\.?\d*)%\)/);
-        if (match) {
-          return { option: match[1].trim(), votes: parseInt(match[2]), percentage: parseFloat(match[3]) };
-        }
-        return null;
-      })
-      .filter(Boolean);
-
-    const totalVotesMatch = resultsText.match(/Total votes: (\d+)/);
-    const totalVotes = totalVotesMatch ? parseInt(totalVotesMatch[1]) : 0;
-
-    return { type: 'results', pollTitle, results, totalVotes };
-  }
-
-  return null;
-}
-
-function ChatBubble({ message, isBot }: { message: string; isBot?: boolean }) {
-  const parsed = isBot ? parsePolls(message) : null;
-
-  return (
-    <div className={`flex items-end gap-2 mb-4 ${isBot ? '' : 'justify-end flex-row-reverse'}`}>
-      <Avatar className="h-8 w-8 flex-shrink-0">
-        <AvatarFallback className={isBot ? 'bg-primary text-primary-foreground' : 'bg-secondary'}>
-          {isBot ? 'B' : 'U'}
-        </AvatarFallback>
-      </Avatar>
-      <div
-        className={`max-w-[80%] px-4 py-3 rounded-2xl shadow-sm text-sm ${
-          isBot
-            ? 'bg-muted text-foreground rounded-bl-none border'
-            : 'bg-primary text-primary-foreground rounded-br-none'
-        }`}
-        style={{ wordBreak: 'break-word' }}
-        aria-live={isBot ? 'polite' : undefined}
-      >
-        {parsed?.type === 'polls' && Array.isArray(parsed.polls) ? (
-          <div>
-            <div className="font-semibold mb-3 flex items-center gap-2">
-              <List className="w-4 h-4 text-primary" />
-              Available Polls ({parsed.polls.length})
-            </div>
-            <div className="space-y-3">
-              {parsed.polls.map((poll, idx) => poll && (
-                <div key={poll.id || idx} className="bg-white/60 dark:bg-gray-800/60 border rounded-lg p-3 shadow-sm">
-                  <div className="font-medium text-primary mb-2 flex items-start gap-2">
-                    <span className="bg-primary/10 text-primary px-2 py-1 rounded text-xs font-bold flex-shrink-0">
-                      #{idx + 1}
-                    </span>
-                    <span className="flex-1">{poll.title}</span>
-                  </div>
-                  <div className="grid grid-cols-2 gap-2 text-xs text-muted-foreground">
-                    <div className="flex items-center gap-1">
-                      <Users className="w-3 h-3" />
-                      {poll.category}
-                    </div>
-                    <div className="flex items-center gap-1">
-                      <Clock className="w-3 h-3" />
-                      <span className={poll.status === 'active' ? 'text-green-600 font-medium' : 'text-gray-500'}>
-                        {poll.status}
-                      </span>
-                    </div>
-                  </div>
-                  <div className="text-xs text-muted-foreground mt-2 pt-2 border-t">
-                    Ends: {poll.end}
-                  </div>
-                </div>
-              ))}
-            </div>
-          </div>
-        ) : parsed?.type === 'options' && Array.isArray(parsed.options) ? (
-          <div>
-            <div className="font-semibold mb-3 flex items-center gap-2">
-              <CheckCircle2 className="w-4 h-4 text-primary" />
-              Options for "{parsed.pollTitle}"
-            </div>
-            <div className="space-y-2">
-              {parsed.options.map((opt, idx) => opt && (
-                <div key={idx} className="bg-white/60 dark:bg-gray-800/60 border rounded-lg p-3 shadow-sm flex items-center gap-3">
-                  <span className="bg-primary text-primary-foreground rounded-full w-6 h-6 flex items-center justify-center text-xs font-bold flex-shrink-0">
-                    {opt.number}
-                  </span>
-                  <span className="flex-1">{opt.text}</span>
-                </div>
-              ))}
-            </div>
-          </div>
-        ) : parsed?.type === 'suggested_options' && Array.isArray(parsed.options) ? (
-          <div>
-            <div className="font-semibold mb-3 flex items-center gap-2">
-              <CheckCircle2 className="w-4 h-4 text-primary" />
-              Suggested Options for "{parsed.pollTitle}"
-            </div>
-            <div className="space-y-2">
-              {parsed.options.map((opt, idx) => opt && (
-                <div key={idx} className="bg-white/60 dark:bg-gray-800/60 border rounded-lg p-3 shadow-sm flex items-center gap-3">
-                  <span className="bg-primary text-primary-foreground rounded-full w-6 h-6 flex items-center justify-center text-xs font-bold flex-shrink-0">
-                    {opt.number}
-                  </span>
-                  <span className="flex-1">{opt.text}</span>
-                </div>
-              ))}
-            </div>
-            <div className="mt-3 text-xs text-muted-foreground">
-              Reply with the option numbers (e.g., "1, 2, 3") or provide your own with "options: [option1, option2, ...]".
-            </div>
-          </div>
-        ) : parsed?.type === 'results' && Array.isArray(parsed.results) ? (
-          <div>
-            <div className="font-semibold mb-3 flex items-center gap-2">
-              <CheckCircle2 className="w-4 h-4 text-primary" />
-              Results for "{parsed.pollTitle}"
-            </div>
-            <div className="space-y-2">
-              {parsed.results.map((result, idx) => result && (
-                <div key={idx} className="bg-white/60 dark:bg-gray-800/60 border rounded-lg p-3 shadow-sm">
-                  <div className="flex items-center gap-3">
-                    <span className="flex-1">{result.option}</span>
-                    <span className="text-xs text-muted-foreground">
-                      {result.votes} votes ({result.percentage}%)
-                    </span>
-                  </div>
-                  <div className="mt-2 bg-gray-200 dark:bg-gray-700 h-2 rounded-full overflow-hidden">
-                    <div
-                      className="bg-primary h-full"
-                      style={{ width: `${result.percentage}%` }}
-                    ></div>
-                  </div>
-                </div>
-              ))}
-            </div>
-            <div className="mt-3 text-xs text-muted-foreground">
-              Total votes: {parsed.totalVotes}
-            </div>
-          </div>
-        ) : (
-          <div className="whitespace-pre-wrap">{message}</div>
-        )}
-      </div>
-    </div>
-  );
-}
-
-// Enhanced intent detection helper
-function detectUserIntent(message: string, currentPollStep: string | null): string {
-  const msg = message.toLowerCase().trim();
-
-  if (msg.match(/\b(create|make|add|new|lets create)\b.*\bpoll\b/i)) {
-    return 'create_poll';
-  }
-
-  if (currentPollStep === 'category' && 
-     (msg.match(/\b(technology|politics|entertainment|other)\b/i) || msg.includes('category:'))) {
-    return 'category_selection';
-  }
-
-  if (currentPollStep === 'topic' && 
-     (msg.length > 10 || msg.endsWith('?'))) {
-    return 'topic_input';
-  }
-
-  if (currentPollStep === 'options' && 
-     (msg.includes(',') || msg.split(/\s+/).length <= 6)) {
-    return 'options_input';
-  }
-
-  if (msg.includes('confirm') && currentPollStep === 'confirm') {
-    return 'confirm_poll';
-  }
-
-  if (msg.includes('cancel') || msg.includes('restart')) {
-    return 'cancel_poll';
-  }
-
-  if (msg.match(/\b(show|list|display)\b.*\bpolls?\b/i)) {
-    return 'show_polls';
-  }
-
-  return 'general';
-}
-
-export default function Chatbot({ onVoteSuccess }: { onVoteSuccess?: () => void }) {
-  const [open, setOpen] = useState(false);
-  const [user, setUser] = useState<any>(null);
-  const [messages, setMessages] = useState<any[]>([]);
-  const [input, setInput] = useState('');
-  const [loading, setLoading] = useState(false);
-  const [retryCount, setRetryCount] = useState(0);
-  const [pollCreationStep, setPollCreationStep] = useState<string | null>(null);
-  const [historyLoaded, setHistoryLoaded] = useState(false);
-  const { toast } = useToast();
-  const supabase = createClientComponentClient();
-  const chatEndRef = useRef<HTMLDivElement>(null);
-  const inputRef = useRef<HTMLInputElement>(null);
-
-  // Load user data on mount
-  useEffect(() => {
-    const getUser = async () => {
-      const { data: { user } } = await supabase.auth.getUser();
-      setUser(user);
-      
-      // Try to restore poll creation state from localStorage
-      if (user) {
-        try {
-          const savedState = localStorage.getItem(`pollbot_state_${user.id}`);
-          if (savedState) {
-            const { step } = JSON.parse(savedState);
-            if (step) {
-              setPollCreationStep(step);
-            }
-          }
-        } catch (e) {
-          console.error('Error restoring poll creation state:', e);
-        }
-      }
-    };
-
-    getUser();
-  }, [supabase.auth]);
-
-  // Save poll creation state to localStorage when it changes
-  useEffect(() => {
-    if (user && pollCreationStep) {
-      try {
-        localStorage.setItem(`pollbot_state_${user.id}`, JSON.stringify({ 
-          step: pollCreationStep,
-          lastUpdated: new Date().toISOString()
-        }));
-      } catch (e) {
-        console.error('Error saving poll creation state:', e);
-      }
-    } else if (user && !pollCreationStep) {
-      // Clean up localStorage when poll creation is complete
-      localStorage.removeItem(`pollbot_state_${user.id}`);
-    }
-  }, [user, pollCreationStep]);
-
-  // Separate useEffect for loading chat history when dialog opens
-  useEffect(() => {
-    const loadChatHistory = async () => {
-      if (!user || !open) return;
-      
-      // Skip if we've already loaded history and haven't requested a refresh
-      if (historyLoaded && messages.length > 0) return;
-      
-      try {
-        setLoading(true);
-        console.log('Loading chat history for user:', user.id);
-        
-        // Clear any potentially stale poll creation state that might be causing issues
-        const oldState = localStorage.getItem(`pollbot_state_${user.id}`);
-        if (oldState) {
-          try {
-            const parsed = JSON.parse(oldState);
-            const lastUpdated = new Date(parsed.lastUpdated);
-            const now = new Date();
-            // If the state is older than 24 hours, clear it
-            if (now.getTime() - lastUpdated.getTime() > 24 * 60 * 60 * 1000) {
-              localStorage.removeItem(`pollbot_state_${user.id}`);
-              setPollCreationStep(null);
-            }
-          } catch (e) {
-            console.error('Error parsing saved state:', e);
-            localStorage.removeItem(`pollbot_state_${user.id}`);
-          }
-        }
-        
-        // Add a cache-busting parameter to avoid browser caching
-        const cacheBuster = Date.now();
-        const res = await fetch(`/api/chat?_=${cacheBuster}`, {
-          method: 'POST',
-          body: JSON.stringify({ messages: [], userId: user.id }),
-          headers: { 'Content-Type': 'application/json', 'Cache-Control': 'no-cache' }
-        });
-
-        if (res.ok) {
-          const { history } = await res.json();
-          if (history && Array.isArray(history) && history.length > 0) {
-            console.log(`Received ${history.length} messages from server`);
-            console.log('First message:', history[0]?.content.substring(0, 30));
-            console.log('Last message:', history[history.length - 1]?.content.substring(0, 30));
-            
-            // Set the messages with timestamps
-            setMessages(history.map(msg => ({
-              ...msg,
-              timestamp: new Date().toISOString()
-            })));
-            setHistoryLoaded(true);
-            
-            // Determine poll creation step from history
-            const botMessages = history.filter(msg => msg.role === 'assistant');
-            const lastBotMessage = botMessages[botMessages.length - 1]?.content;
-            updatePollCreationStep(lastBotMessage);
-          } else {
-            console.log('No history received from server');
-            // Set welcome message if no history exists
-            setMessages([{
-              role: 'assistant',
-              content: `Hi! I'm ${BOT_NAME}, your friendly assistant for polls and voting! 🗳️\n\nI can help you with:\n• Viewing available polls\n• Voting on polls\n• Checking your voting status\n${user.role === 'admin' ? '• Creating new polls\n• Editing polls' : ''}\n\nWhat would you like to do today?`,
-              timestamp: new Date().toISOString()
-            }]);
-            setHistoryLoaded(true);
-          }
-        } else {
-          console.error('Error response from server:', res.status);
-        }
-      } catch (error) {
-        console.error('Error loading chat history:', error);
-        // Fallback welcome message
-        setMessages([{
-          role: 'assistant',
-          content: `Hi! I'm ${BOT_NAME}, your friendly assistant for polls and voting! 🗳️\n\nWhat can I help you with today?`,
-          timestamp: new Date().toISOString()
-        }]);
-      } finally {
-        setLoading(false);
-      }
-    };
-
-    loadChatHistory();
-  }, [user, open, historyLoaded]);
-
-  // Reset history loaded state when dialog closes
-  useEffect(() => {
-    if (!open) {
-      setHistoryLoaded(false);
-      setMessages([]); // Clear messages when dialog closes to ensure fresh load
-    }
-  }, [open]);
-
-  // Helper function to update poll creation step
-  const updatePollCreationStep = (message?: string) => {
-    if (!message) return;
-    
-    if (message.includes('choose a category for your poll')) {
-      setPollCreationStep('category');
-    } else if (message.includes('provide the main topic or question')) {
-      setPollCreationStep('topic');
-    } else if (message.includes('add some options for your poll') || message.includes('suggested options for your poll')) {
-      setPollCreationStep('options');
-    } else if (message.includes('Here\'s a summary of your poll')) {
-      setPollCreationStep('confirm');
-    } else if (message.includes('Poll created successfully')) {
-      setPollCreationStep(null);
-    }
-  };
-
-  // Update poll creation step based on messages
-  useEffect(() => {
-    const lastBotMessage = messages.filter(m => m.role === 'assistant').slice(-1)[0]?.content;
-    updatePollCreationStep(lastBotMessage);
-  }, [messages]);
-
-  useEffect(() => {
-    if (open) {
-      setTimeout(() => {
-        inputRef.current?.focus();
-      }, 100);
-    }
-  }, [open]);
-
-  useEffect(() => {
-    chatEndRef.current?.scrollIntoView({ behavior: 'smooth' });
-  }, [messages]);
-
-  const addMessage = (msg: { role: string; content: string }) => {
-    setMessages((msgs) => [...msgs, { ...msg, timestamp: new Date().toISOString() }]);
-  };
-
-  // Handle a completed poll (add this to the completion handler)
-  const handlePollComplete = () => {
-    setPollCreationStep(null);
-    if (user) {
-      localStorage.removeItem(`pollbot_state_${user.id}`);
-    }
-  };
-
-  // Update the handleSend function to check for poll completion
-  const handleSend = async (e?: React.FormEvent) => {
-    if (e) e.preventDefault();
-    const text = input.trim();
-    if (!text || loading) return;
-
-    setInput('');
-    
-    // Detect if we should format the message
-    const userIntent = detectUserIntent(text, pollCreationStep);
-    
-    // Format message for better server understanding if needed
-    let formattedMessage = text;
-    
-    if (userIntent === 'category_selection' && !text.includes('category:') && 
-        ['technology', 'politics', 'entertainment', 'other'].some(
-          cat => text.toLowerCase().includes(cat.toLowerCase())
-        )) {
-      // Extract the category
-      const category = ['technology', 'politics', 'entertainment', 'other'].find(
-        cat => text.toLowerCase().includes(cat.toLowerCase())
-      );
-      formattedMessage = `category: ${category}`;
-    }
-    
-    addMessage({ role: 'user', content: formattedMessage });
-    setLoading(true);
-
-    try {
-      const res = await fetch('/api/chat', {
-        method: 'POST',
-        body: JSON.stringify({
-          messages: [
-            ...messages,
-            { role: 'user', content: formattedMessage }
-          ],
-          userId: user?.id
-        }),
-        headers: { 'Content-Type': 'application/json' }
-      });
-
-      const data = await res.json();
-
-      if (!res.ok) {
-        if (res.status === 429) {
-          if (retryCount < MAX_RETRIES) {
-            setRetryCount(prev => prev + 1);
-            toast({
-              title: "Rate Limited",
-              description: "Too many requests. Retrying in a moment...",
-              variant: "destructive",
-            });
-            setTimeout(() => handleSend(), 2000);
-            return;
-          } else {
-            throw new Error(data.message || 'Rate limit exceeded. Please try again later.');
-          }
-        }
-        throw new Error(data.message || 'Failed to send message');
-      }
-
-      setRetryCount(0);
-
-      if (data.message && data.message.content) {
-        addMessage(data.message);
-
-        // Check for poll creation success and handle it
-        if (data.message.content.includes('Poll created successfully')) {
-          handlePollComplete();
-        }
-        
-        if (data.functionResult?.success && onVoteSuccess) {
-          onVoteSuccess();
-        }
-      }
-
-    } catch (error: any) {
-      console.error('Chat error:', error);
-      addMessage({
-        role: 'assistant',
-        content: error.message || 'Sorry, I encountered an error. Please try again.'
-      });
-      toast({
-        title: "Error",
-        description: error.message || "Failed to send message. Please try again.",
-        variant: "destructive",
-      });
-    } finally {
-      setLoading(false);
-    }
-  };
-
-  // Enhanced quick action handler
-  const handleQuickAction = (action: string) => {
-    // For continue/previous poll creation
-    if (action === 'continue poll' && pollCreationStep) {
-      const continueMessage = "continue with previous poll creation";
-      setInput(continueMessage);
-      setTimeout(() => {
-        handleSend();
-      }, 100);
-      return;
-    }
-    
-    setInput(action);
-    setTimeout(() => {
-      handleSend();
-    }, 100);
-  };
-
-  const handleOptionSelect = (optionNumbers: string[]) => {
-    const text = `options: ${optionNumbers.join(', ')}`;
-    setInput(text);
-    setTimeout(() => {
-      handleSend();
-    }, 100);
-  };
-
-  // Add this function at the right spot
-  const refreshChatHistory = () => {
-    setHistoryLoaded(false);
-    setMessages([]);
-    toast({
-      title: "Refreshing",
-      description: "Refreshing chat history...",
-    });
-  };
-
-  // Update the quick actions section to include a refresh button
-  const renderQuickActions = () => {
-    return (
-      <div className="px-4 py-2 border-t bg-muted/30">
-        <p className="text-xs text-muted-foreground mb-2">Quick actions:</p>
-        <div className="flex flex-wrap gap-2">
-          <Button
-            variant="outline"
-            size="sm"
-            onClick={() => handleQuickAction('show polls')}
-            className="text-xs"
-            disabled={loading}
-          >
-            Show Polls
-          </Button>
-          <Button
-            variant="outline"
-            size="sm"
-<<<<<<< HEAD
-            onClick={() => handleQuickAction('show recent 3 polls')}
-            className="text-xs"
-            disabled={loading}
-          >
-            Recent Polls
-          </Button>
-          <Button
-            variant="outline"
-            size="sm"
-            onClick={() => handleQuickAction('show polls I voted on')}
-=======
-            onClick={() => handleQuickAction('check my votes')}
->>>>>>> 6d2f9136
-            className="text-xs"
-            disabled={loading}
-          >
-            My Votes
-          </Button>
-          {user.role === 'admin' && (
-            <>
-              <Button
-                variant="outline"
-                size="sm"
-                onClick={() => handleQuickAction('create a poll')}
-                className="text-xs"
-                disabled={loading}
-              >
-                Create Poll
-              </Button>
-              {pollCreationStep && (
-                <Button
-                  variant="outline"
-                  size="sm"
-                  onClick={() => handleQuickAction('continue poll')}
-                  className="text-xs bg-primary/10"
-                  disabled={loading}
-                >
-                  Continue Poll
-                </Button>
-              )}
-            </>
-          )}
-          <Button
-            variant="outline"
-            size="sm"
-            onClick={() => handleQuickAction('help')}
-            className="text-xs"
-            disabled={loading}
-          >
-            Help
-          </Button>
-          <Button
-            variant="outline"
-            size="sm"
-            onClick={refreshChatHistory}
-            className="text-xs ml-auto"
-            disabled={loading}
-          >
-            Refresh
-          </Button>
-        </div>
-      </div>
-    );
-  };
-
-  if (!user) {
-    return (
-      <Dialog open={open} onOpenChange={setOpen}>
-        <DialogTrigger asChild>
-          <Button
-            variant="outline"
-            size="sm"
-            className="fixed bottom-4 right-4 h-12 w-12 rounded-full shadow-lg hover:shadow-xl transition-all duration-200 bg-primary text-primary-foreground hover:bg-primary/90"
-          >
-            <MessageCircle className="h-5 w-5" />
-          </Button>
-        </DialogTrigger>
-        <DialogContent className="sm:max-w-md">
-          <DialogTitle>Chat with {BOT_NAME}</DialogTitle>
-          <DialogDescription>
-            Please sign in to use the chatbot feature.
-          </DialogDescription>
-          <div className="text-center py-8">
-            <MessageCircle className="h-12 w-12 mx-auto text-muted-foreground mb-4" />
-            <p className="text-muted-foreground">Sign in to start chatting with {BOT_NAME}</p>
-          </div>
-        </DialogContent>
-      </Dialog>
-    );
-  }
-
-  return (
-    <Dialog open={open} onOpenChange={setOpen}>
-      <DialogTrigger asChild>
-        <Button
-          variant="outline"
-          size="sm"
-          className="fixed bottom-4 right-4 h-12 w-12 rounded-full shadow-lg hover:shadow-xl transition-all duration-200 bg-primary text-primary-foreground hover:bg-primary/90 z-50"
-        >
-          <MessageCircle className="h-5 w-5" />
-        </Button>
-      </DialogTrigger>
-<<<<<<< HEAD
-      <DialogContent className="w-[100%] h-[90vh] max-w-[1250px] flex flex-col p-0">
-=======
-      <DialogContent className="sm:max-w-lg h-[600px] flex flex-col p-0">
->>>>>>> 6d2f9136
-        <div className="flex items-center justify-between p-4 border-b bg-primary text-primary-foreground">
-          <div className="flex items-center gap-2">
-            <Avatar className="h-8 w-8">
-              <AvatarFallback className="bg-primary-foreground text-primary">B</AvatarFallback>
-            </Avatar>
-            <div>
-              <DialogTitle className="text-sm font-semibold">{BOT_NAME}</DialogTitle>
-              <DialogDescription className="text-xs text-primary-foreground/80">
-                Your polling assistant
-              </DialogDescription>
-            </div>
-          </div>
-          <Button
-            variant="ghost"
-            size="sm"
-            onClick={() => setOpen(false)}
-            className="text-primary-foreground hover:bg-primary-foreground/20"
-          >
-            <X className="h-4 w-4" />
-          </Button>
-        </div>
-
-        {pollCreationStep && (
-          <div className="p-4 border-b bg-muted/30">
-            <div className="flex items-center justify-between mb-2">
-              <span className="text-sm font-semibold">Poll Creation Progress</span>
-              <Button
-                variant="outline"
-                size="sm"
-                onClick={() => handleQuickAction('restart poll creation')}
-                className="text-xs"
-              >
-                Restart
-              </Button>
-            </div>
-            <div className="flex items-center gap-2">
-              {POLL_CREATION_STEPS.map((step, idx) => (
-                <React.Fragment key={step.step}>
-                  <div className="flex items-center gap-1">
-                    <span
-                      className={`text-xs font-medium ${
-                        pollCreationStep === step.step ? 'text-primary' : 'text-muted-foreground'
-                      }`}
-                    >
-                      {step.label}
-                    </span>
-                    {idx < POLL_CREATION_STEPS.length - 1 && (
-                      <ChevronRight className="w-4 h-4 text-muted-foreground" />
-                    )}
-                  </div>
-                </React.Fragment>
-              ))}
-            </div>
-          </div>
-        )}
-
-        <div className="flex-1 overflow-y-auto p-4 space-y-4 bg-gradient-to-b from-background to-muted/20">
-          {messages.map((msg, idx) => (
-            <ChatBubble
-              key={idx}
-              message={msg.content}
-              isBot={msg.role === 'assistant'}
-            />
-          ))}
-
-          {loading && (
-            <div className="flex items-end gap-2 mb-4">
-              <Avatar className="h-8 w-8 flex-shrink-0">
-                <AvatarFallback className="bg-primary text-primary-foreground">B</AvatarFallback>
-              </Avatar>
-              <div className="bg-muted text-foreground px-4 py-3 rounded-2xl rounded-bl-none border">
-                <div className="flex items-center gap-1">
-                  <div className="flex space-x-1">
-                    <div className="w-2 h-2 bg-primary rounded-full animate-bounce"></div>
-                    <div className="w-2 h-2 bg-primary rounded-full animate-bounce" style={{ animationDelay: '0.1s' }}></div>
-                    <div className="w-2 h-2 bg-primary rounded-full animate-bounce" style={{ animationDelay: '0.2s' }}></div>
-                  </div>
-                  <span className="text-xs text-muted-foreground ml-2">{BOT_NAME} is typing...</span>
-                </div>
-              </div>
-            </div>
-          )}
-
-          <div ref={chatEndRef} />
-        </div>
-
-        {renderQuickActions()}
-
-        <div className="p-4 border-t bg-background/95 backdrop-blur">
-          <form onSubmit={handleSend} className="flex gap-2">
-            <Input
-              ref={inputRef}
-              value={input}
-              onChange={(e) => setInput(e.target.value)}
-              placeholder={pollCreationStep === 'category' 
-                ? "Enter a category (Technology, Politics, Entertainment, Other)" 
-                : pollCreationStep === 'topic'
-                ? "Enter your poll question"
-                : pollCreationStep === 'options'
-                ? "Enter options separated by commas"
-                : pollCreationStep === 'confirm'
-                ? "Type 'confirm' to create poll or 'cancel'"
-                : "Ask me about polls, voting, or anything else..."}
-              disabled={loading}
-              className="flex-1"
-              maxLength={500}
-            />
-            <Button
-              type="submit"
-              disabled={loading || !input.trim()}
-              size="sm"
-              className="px-3"
-            >
-              {loading ? (
-                <Loader2 className="h-4 w-4 animate-spin" />
-              ) : (
-                <Send className="h-4 w-4" />
-              )}
-            </Button>
-          </form>
-          <p className="text-xs text-muted-foreground mt-2 text-center">
-            {pollCreationStep
-              ? `Poll Creation - Step: ${POLL_CREATION_STEPS.find(s => s.step === pollCreationStep)?.label || pollCreationStep}`
-              : `${BOT_NAME} can help you view polls, vote, check your voting status, or create polls (admin only).`}
-          </p>
-        </div>
-      </DialogContent>
-    </Dialog>
-  );
+'use client';
+import React, { useEffect, useState, useRef } from 'react';
+import { Dialog, DialogTrigger, DialogContent, DialogTitle, DialogDescription } from './ui/dialog';
+import { Button } from './ui/button';
+import { Input } from './ui/input';
+import { Avatar, AvatarFallback } from './ui/avatar';
+import { useToast } from './ui/use-toast';
+import { createClientComponentClient } from '@supabase/auth-helpers-nextjs';
+import { MessageCircle, Loader2, List, CheckCircle2, Users, Clock, Send, X, ChevronLeft, ChevronRight } from 'lucide-react';
+
+const BOT_NAME = 'PollBot';
+const MAX_RETRIES = 3;
+
+// Poll creation stepper
+const POLL_CREATION_STEPS = [
+  { step: 'category', label: 'Choose Category' },
+  { step: 'topic', label: 'Set Question' },
+  { step: 'options', label: 'Add Options' },
+  { step: 'confirm', label: 'Confirm' },
+];
+
+// Helper to parse poll lists/options from bot messages
+function parsePolls(message: string) {
+  const pollListMatch = message.match(/Here are the available polls:\n([\s\S]*)/);
+  if (pollListMatch) {
+    const pollsText = pollListMatch[1];
+    const polls = pollsText.split(/\n\n/).map(poll => {
+      const lines = poll.split('\n').map(l => l.trim());
+      const title = lines[0]?.replace(/^\d+\.\s*/, '');
+      const id = lines.find(l => l.startsWith('Poll ID:'))?.replace('Poll ID: ', '');
+      const category = lines.find(l => l.startsWith('Category:'))?.replace('Category: ', '');
+      const end = lines.find(l => l.startsWith('Ends:'))?.replace('Ends: ', '');
+      const status = lines.find(l => l.startsWith('Status:'))?.replace('Status: ', '');
+
+      return { title, id, category, end, status };
+    }).filter(poll => poll.title && poll.id);
+
+    return { type: 'polls', polls };
+  }
+
+  const optionsMatch = message.match(/Here are the options for "([^"]+)":\n([\s\S]*)/);
+  if (optionsMatch) {
+    const pollTitle = optionsMatch[1];
+    const optionsText = optionsMatch[2];
+    const options = optionsText.split('\n').map(line => {
+      const match = line.trim().match(/^(\d+)\.\s(.+)$/);
+      if (match) {
+        const [, number, text] = match;
+        const idMatch = optionsText.match(new RegExp(`${number}\\..+\\n\\s*Option ID:\\s*([\\w-]+)`));
+        return { number, text, id: idMatch?.[1] || null };
+      }
+      return null;
+    }).filter(Boolean);
+
+    return { type: 'options', pollTitle, options };
+  }
+
+  const suggestedOptionsMatch = message.match(/Here are some suggested options for your poll "([^"]+)":\n\n([\s\S]*?)(?=\n\n|$)/);
+  if (suggestedOptionsMatch) {
+    const pollTitle = suggestedOptionsMatch[1];
+    const optionsText = suggestedOptionsMatch[2];
+    const options = optionsText.split('\n')
+      .map(line => line.trim().match(/^\d+\.\s(.+)/))
+      .filter(Boolean)
+      .map(match => ({ number: match![0].split('.')[0], text: match![1].trim() }));
+
+    return { type: 'suggested_options', pollTitle, options };
+  }
+
+  const resultsMatch = message.match(/Results for "([^"]+)":\n([\s\S]*)/);
+  if (resultsMatch) {
+    const pollTitle = resultsMatch[1];
+    const resultsText = resultsMatch[2];
+    const results = resultsText.split('\n')
+      .filter(line => line.includes('votes'))
+      .map(line => {
+        const match = line.trim().match(/(.+): (\d+) votes \((\d+\.?\d*)%\)/);
+        if (match) {
+          return { option: match[1].trim(), votes: parseInt(match[2]), percentage: parseFloat(match[3]) };
+        }
+        return null;
+      })
+      .filter(Boolean);
+
+    const totalVotesMatch = resultsText.match(/Total votes: (\d+)/);
+    const totalVotes = totalVotesMatch ? parseInt(totalVotesMatch[1]) : 0;
+
+    return { type: 'results', pollTitle, results, totalVotes };
+  }
+
+  return null;
+}
+
+function ChatBubble({ message, isBot }: { message: string; isBot?: boolean }) {
+  const parsed = isBot ? parsePolls(message) : null;
+
+  return (
+    <div className={`flex items-end gap-2 mb-4 ${isBot ? '' : 'justify-end flex-row-reverse'}`}>
+      <Avatar className="h-8 w-8 flex-shrink-0">
+        <AvatarFallback className={isBot ? 'bg-primary text-primary-foreground' : 'bg-secondary'}>
+          {isBot ? 'B' : 'U'}
+        </AvatarFallback>
+      </Avatar>
+      <div
+        className={`max-w-[80%] px-4 py-3 rounded-2xl shadow-sm text-sm ${
+          isBot
+            ? 'bg-muted text-foreground rounded-bl-none border'
+            : 'bg-primary text-primary-foreground rounded-br-none'
+        }`}
+        style={{ wordBreak: 'break-word' }}
+        aria-live={isBot ? 'polite' : undefined}
+      >
+        {parsed?.type === 'polls' && Array.isArray(parsed.polls) ? (
+          <div>
+            <div className="font-semibold mb-3 flex items-center gap-2">
+              <List className="w-4 h-4 text-primary" />
+              Available Polls ({parsed.polls.length})
+            </div>
+            <div className="space-y-3">
+              {parsed.polls.map((poll, idx) => poll && (
+                <div key={poll.id || idx} className="bg-white/60 dark:bg-gray-800/60 border rounded-lg p-3 shadow-sm">
+                  <div className="font-medium text-primary mb-2 flex items-start gap-2">
+                    <span className="bg-primary/10 text-primary px-2 py-1 rounded text-xs font-bold flex-shrink-0">
+                      #{idx + 1}
+                    </span>
+                    <span className="flex-1">{poll.title}</span>
+                  </div>
+                  <div className="grid grid-cols-2 gap-2 text-xs text-muted-foreground">
+                    <div className="flex items-center gap-1">
+                      <Users className="w-3 h-3" />
+                      {poll.category}
+                    </div>
+                    <div className="flex items-center gap-1">
+                      <Clock className="w-3 h-3" />
+                      <span className={poll.status === 'active' ? 'text-green-600 font-medium' : 'text-gray-500'}>
+                        {poll.status}
+                      </span>
+                    </div>
+                  </div>
+                  <div className="text-xs text-muted-foreground mt-2 pt-2 border-t">
+                    Ends: {poll.end}
+                  </div>
+                </div>
+              ))}
+            </div>
+          </div>
+        ) : parsed?.type === 'options' && Array.isArray(parsed.options) ? (
+          <div>
+            <div className="font-semibold mb-3 flex items-center gap-2">
+              <CheckCircle2 className="w-4 h-4 text-primary" />
+              Options for "{parsed.pollTitle}"
+            </div>
+            <div className="space-y-2">
+              {parsed.options.map((opt, idx) => opt && (
+                <div key={idx} className="bg-white/60 dark:bg-gray-800/60 border rounded-lg p-3 shadow-sm flex items-center gap-3">
+                  <span className="bg-primary text-primary-foreground rounded-full w-6 h-6 flex items-center justify-center text-xs font-bold flex-shrink-0">
+                    {opt.number}
+                  </span>
+                  <span className="flex-1">{opt.text}</span>
+                </div>
+              ))}
+            </div>
+          </div>
+        ) : parsed?.type === 'suggested_options' && Array.isArray(parsed.options) ? (
+          <div>
+            <div className="font-semibold mb-3 flex items-center gap-2">
+              <CheckCircle2 className="w-4 h-4 text-primary" />
+              Suggested Options for "{parsed.pollTitle}"
+            </div>
+            <div className="space-y-2">
+              {parsed.options.map((opt, idx) => opt && (
+                <div key={idx} className="bg-white/60 dark:bg-gray-800/60 border rounded-lg p-3 shadow-sm flex items-center gap-3">
+                  <span className="bg-primary text-primary-foreground rounded-full w-6 h-6 flex items-center justify-center text-xs font-bold flex-shrink-0">
+                    {opt.number}
+                  </span>
+                  <span className="flex-1">{opt.text}</span>
+                </div>
+              ))}
+            </div>
+            <div className="mt-3 text-xs text-muted-foreground">
+              Reply with the option numbers (e.g., "1, 2, 3") or provide your own with "options: [option1, option2, ...]".
+            </div>
+          </div>
+        ) : parsed?.type === 'results' && Array.isArray(parsed.results) ? (
+          <div>
+            <div className="font-semibold mb-3 flex items-center gap-2">
+              <CheckCircle2 className="w-4 h-4 text-primary" />
+              Results for "{parsed.pollTitle}"
+            </div>
+            <div className="space-y-2">
+              {parsed.results.map((result, idx) => result && (
+                <div key={idx} className="bg-white/60 dark:bg-gray-800/60 border rounded-lg p-3 shadow-sm">
+                  <div className="flex items-center gap-3">
+                    <span className="flex-1">{result.option}</span>
+                    <span className="text-xs text-muted-foreground">
+                      {result.votes} votes ({result.percentage}%)
+                    </span>
+                  </div>
+                  <div className="mt-2 bg-gray-200 dark:bg-gray-700 h-2 rounded-full overflow-hidden">
+                    <div
+                      className="bg-primary h-full"
+                      style={{ width: `${result.percentage}%` }}
+                    ></div>
+                  </div>
+                </div>
+              ))}
+            </div>
+            <div className="mt-3 text-xs text-muted-foreground">
+              Total votes: {parsed.totalVotes}
+            </div>
+          </div>
+        ) : (
+          <div className="whitespace-pre-wrap">{message}</div>
+        )}
+      </div>
+    </div>
+  );
+}
+
+// Enhanced intent detection helper
+function detectUserIntent(message: string, currentPollStep: string | null): string {
+  const msg = message.toLowerCase().trim();
+
+  if (msg.match(/\b(create|make|add|new|lets create)\b.*\bpoll\b/i)) {
+    return 'create_poll';
+  }
+
+  if (currentPollStep === 'category' && 
+     (msg.match(/\b(technology|politics|entertainment|other)\b/i) || msg.includes('category:'))) {
+    return 'category_selection';
+  }
+
+  if (currentPollStep === 'topic' && 
+     (msg.length > 10 || msg.endsWith('?'))) {
+    return 'topic_input';
+  }
+
+  if (currentPollStep === 'options' && 
+     (msg.includes(',') || msg.split(/\s+/).length <= 6)) {
+    return 'options_input';
+  }
+
+  if (msg.includes('confirm') && currentPollStep === 'confirm') {
+    return 'confirm_poll';
+  }
+
+  if (msg.includes('cancel') || msg.includes('restart')) {
+    return 'cancel_poll';
+  }
+
+  if (msg.match(/\b(show|list|display)\b.*\bpolls?\b/i)) {
+    return 'show_polls';
+  }
+
+  return 'general';
+}
+
+export default function Chatbot({ onVoteSuccess }: { onVoteSuccess?: () => void }) {
+  const [open, setOpen] = useState(false);
+  const [user, setUser] = useState<any>(null);
+  const [messages, setMessages] = useState<any[]>([]);
+  const [input, setInput] = useState('');
+  const [loading, setLoading] = useState(false);
+  const [retryCount, setRetryCount] = useState(0);
+  const [pollCreationStep, setPollCreationStep] = useState<string | null>(null);
+  const [historyLoaded, setHistoryLoaded] = useState(false);
+  const { toast } = useToast();
+  const supabase = createClientComponentClient();
+  const chatEndRef = useRef<HTMLDivElement>(null);
+  const inputRef = useRef<HTMLInputElement>(null);
+
+  // Load user data on mount
+  useEffect(() => {
+    const getUser = async () => {
+      const { data: { user } } = await supabase.auth.getUser();
+      setUser(user);
+      
+      // Try to restore poll creation state from localStorage
+      if (user) {
+        try {
+          const savedState = localStorage.getItem(`pollbot_state_${user.id}`);
+          if (savedState) {
+            const { step } = JSON.parse(savedState);
+            if (step) {
+              setPollCreationStep(step);
+            }
+          }
+        } catch (e) {
+          console.error('Error restoring poll creation state:', e);
+        }
+      }
+    };
+
+    getUser();
+  }, [supabase.auth]);
+
+  // Save poll creation state to localStorage when it changes
+  useEffect(() => {
+    if (user && pollCreationStep) {
+      try {
+        localStorage.setItem(`pollbot_state_${user.id}`, JSON.stringify({ 
+          step: pollCreationStep,
+          lastUpdated: new Date().toISOString()
+        }));
+      } catch (e) {
+        console.error('Error saving poll creation state:', e);
+      }
+    } else if (user && !pollCreationStep) {
+      // Clean up localStorage when poll creation is complete
+      localStorage.removeItem(`pollbot_state_${user.id}`);
+    }
+  }, [user, pollCreationStep]);
+
+  // Separate useEffect for loading chat history when dialog opens
+  useEffect(() => {
+    const loadChatHistory = async () => {
+      if (!user || !open) return;
+      
+      // Skip if we've already loaded history and haven't requested a refresh
+      if (historyLoaded && messages.length > 0) return;
+      
+      try {
+        setLoading(true);
+        console.log('Loading chat history for user:', user.id);
+        
+        // Clear any potentially stale poll creation state that might be causing issues
+        const oldState = localStorage.getItem(`pollbot_state_${user.id}`);
+        if (oldState) {
+          try {
+            const parsed = JSON.parse(oldState);
+            const lastUpdated = new Date(parsed.lastUpdated);
+            const now = new Date();
+            // If the state is older than 24 hours, clear it
+            if (now.getTime() - lastUpdated.getTime() > 24 * 60 * 60 * 1000) {
+              localStorage.removeItem(`pollbot_state_${user.id}`);
+              setPollCreationStep(null);
+            }
+          } catch (e) {
+            console.error('Error parsing saved state:', e);
+            localStorage.removeItem(`pollbot_state_${user.id}`);
+          }
+        }
+        
+        // Add a cache-busting parameter to avoid browser caching
+        const cacheBuster = Date.now();
+        const res = await fetch(`/api/chat?_=${cacheBuster}`, {
+          method: 'POST',
+          body: JSON.stringify({ messages: [], userId: user.id }),
+          headers: { 'Content-Type': 'application/json', 'Cache-Control': 'no-cache' }
+        });
+
+        if (res.ok) {
+          const { history } = await res.json();
+          if (history && Array.isArray(history) && history.length > 0) {
+            console.log(`Received ${history.length} messages from server`);
+            console.log('First message:', history[0]?.content.substring(0, 30));
+            console.log('Last message:', history[history.length - 1]?.content.substring(0, 30));
+            
+            // Set the messages with timestamps
+            setMessages(history.map(msg => ({
+              ...msg,
+              timestamp: new Date().toISOString()
+            })));
+            setHistoryLoaded(true);
+            
+            // Determine poll creation step from history
+            const botMessages = history.filter(msg => msg.role === 'assistant');
+            const lastBotMessage = botMessages[botMessages.length - 1]?.content;
+            updatePollCreationStep(lastBotMessage);
+          } else {
+            console.log('No history received from server');
+            // Set welcome message if no history exists
+            setMessages([{
+              role: 'assistant',
+              content: `Hi! I'm ${BOT_NAME}, your friendly assistant for polls and voting! 🗳️\n\nI can help you with:\n• Viewing available polls\n• Voting on polls\n• Checking your voting status\n${user.role === 'admin' ? '• Creating new polls\n• Editing polls' : ''}\n\nWhat would you like to do today?`,
+              timestamp: new Date().toISOString()
+            }]);
+            setHistoryLoaded(true);
+          }
+        } else {
+          console.error('Error response from server:', res.status);
+        }
+      } catch (error) {
+        console.error('Error loading chat history:', error);
+        // Fallback welcome message
+        setMessages([{
+          role: 'assistant',
+          content: `Hi! I'm ${BOT_NAME}, your friendly assistant for polls and voting! 🗳️\n\nWhat can I help you with today?`,
+          timestamp: new Date().toISOString()
+        }]);
+      } finally {
+        setLoading(false);
+      }
+    };
+
+    loadChatHistory();
+  }, [user, open, historyLoaded]);
+
+  // Reset history loaded state when dialog closes
+  useEffect(() => {
+    if (!open) {
+      setHistoryLoaded(false);
+      setMessages([]); // Clear messages when dialog closes to ensure fresh load
+    }
+  }, [open]);
+
+  // Helper function to update poll creation step
+  const updatePollCreationStep = (message?: string) => {
+    if (!message) return;
+    
+    if (message.includes('choose a category for your poll')) {
+      setPollCreationStep('category');
+    } else if (message.includes('provide the main topic or question')) {
+      setPollCreationStep('topic');
+    } else if (message.includes('add some options for your poll') || message.includes('suggested options for your poll')) {
+      setPollCreationStep('options');
+    } else if (message.includes('Here\'s a summary of your poll')) {
+      setPollCreationStep('confirm');
+    } else if (message.includes('Poll created successfully')) {
+      setPollCreationStep(null);
+    }
+  };
+
+  // Update poll creation step based on messages
+  useEffect(() => {
+    const lastBotMessage = messages.filter(m => m.role === 'assistant').slice(-1)[0]?.content;
+    updatePollCreationStep(lastBotMessage);
+  }, [messages]);
+
+  useEffect(() => {
+    if (open) {
+      setTimeout(() => {
+        inputRef.current?.focus();
+      }, 100);
+    }
+  }, [open]);
+
+  useEffect(() => {
+    chatEndRef.current?.scrollIntoView({ behavior: 'smooth' });
+  }, [messages]);
+
+  const addMessage = (msg: { role: string; content: string }) => {
+    setMessages((msgs) => [...msgs, { ...msg, timestamp: new Date().toISOString() }]);
+  };
+
+  // Handle a completed poll (add this to the completion handler)
+  const handlePollComplete = () => {
+    setPollCreationStep(null);
+    if (user) {
+      localStorage.removeItem(`pollbot_state_${user.id}`);
+    }
+  };
+
+  // Update the handleSend function to check for poll completion
+  const handleSend = async (e?: React.FormEvent) => {
+    if (e) e.preventDefault();
+    const text = input.trim();
+    if (!text || loading) return;
+
+    setInput('');
+    
+    // Detect if we should format the message
+    const userIntent = detectUserIntent(text, pollCreationStep);
+    
+    // Format message for better server understanding if needed
+    let formattedMessage = text;
+    
+    if (userIntent === 'category_selection' && !text.includes('category:') && 
+        ['technology', 'politics', 'entertainment', 'other'].some(
+          cat => text.toLowerCase().includes(cat.toLowerCase())
+        )) {
+      // Extract the category
+      const category = ['technology', 'politics', 'entertainment', 'other'].find(
+        cat => text.toLowerCase().includes(cat.toLowerCase())
+      );
+      formattedMessage = `category: ${category}`;
+    }
+    
+    addMessage({ role: 'user', content: formattedMessage });
+    setLoading(true);
+
+    try {
+      const res = await fetch('/api/chat', {
+        method: 'POST',
+        body: JSON.stringify({
+          messages: [
+            ...messages,
+            { role: 'user', content: formattedMessage }
+          ],
+          userId: user?.id
+        }),
+        headers: { 'Content-Type': 'application/json' }
+      });
+
+      const data = await res.json();
+
+      if (!res.ok) {
+        if (res.status === 429) {
+          if (retryCount < MAX_RETRIES) {
+            setRetryCount(prev => prev + 1);
+            toast({
+              title: "Rate Limited",
+              description: "Too many requests. Retrying in a moment...",
+              variant: "destructive",
+            });
+            setTimeout(() => handleSend(), 2000);
+            return;
+          } else {
+            throw new Error(data.message || 'Rate limit exceeded. Please try again later.');
+          }
+        }
+        throw new Error(data.message || 'Failed to send message');
+      }
+
+      setRetryCount(0);
+
+      if (data.message && data.message.content) {
+        addMessage(data.message);
+
+        // Check for poll creation success and handle it
+        if (data.message.content.includes('Poll created successfully')) {
+          handlePollComplete();
+        }
+        
+        if (data.functionResult?.success && onVoteSuccess) {
+          onVoteSuccess();
+        }
+      }
+
+    } catch (error: any) {
+      console.error('Chat error:', error);
+      addMessage({
+        role: 'assistant',
+        content: error.message || 'Sorry, I encountered an error. Please try again.'
+      });
+      toast({
+        title: "Error",
+        description: error.message || "Failed to send message. Please try again.",
+        variant: "destructive",
+      });
+    } finally {
+      setLoading(false);
+    }
+  };
+
+  // Enhanced quick action handler
+  const handleQuickAction = (action: string) => {
+    // For continue/previous poll creation
+    if (action === 'continue poll' && pollCreationStep) {
+      const continueMessage = "continue with previous poll creation";
+      setInput(continueMessage);
+      setTimeout(() => {
+        handleSend();
+      }, 100);
+      return;
+    }
+    
+    setInput(action);
+    setTimeout(() => {
+      handleSend();
+    }, 100);
+  };
+
+  const handleOptionSelect = (optionNumbers: string[]) => {
+    const text = `options: ${optionNumbers.join(', ')}`;
+    setInput(text);
+    setTimeout(() => {
+      handleSend();
+    }, 100);
+  };
+
+  // Add this function at the right spot
+  const refreshChatHistory = () => {
+    setHistoryLoaded(false);
+    setMessages([]);
+    toast({
+      title: "Refreshing",
+      description: "Refreshing chat history...",
+    });
+  };
+
+  // Update the quick actions section to include a refresh button
+  const renderQuickActions = () => {
+    return (
+      <div className="px-4 py-2 border-t bg-muted/30">
+        <p className="text-xs text-muted-foreground mb-2">Quick actions:</p>
+        <div className="flex flex-wrap gap-2">
+          <Button
+            variant="outline"
+            size="sm"
+            onClick={() => handleQuickAction('show polls')}
+            className="text-xs"
+            disabled={loading}
+          >
+            Show Polls
+          </Button>
+          <Button
+            variant="outline"
+            size="sm"
+            onClick={() => handleQuickAction('show recent 3 polls')}
+            className="text-xs"
+            disabled={loading}
+          >
+            Recent Polls
+          </Button>
+          <Button
+            variant="outline"
+            size="sm"
+            onClick={() => handleQuickAction('show polls I voted on')}
+            onClick={() => handleQuickAction('check my votes')}
+            className="text-xs"
+            disabled={loading}
+          >
+            My Votes
+          </Button>
+          {user.role === 'admin' && (
+            <>
+              <Button
+                variant="outline"
+                size="sm"
+                onClick={() => handleQuickAction('create a poll')}
+                className="text-xs"
+                disabled={loading}
+              >
+                Create Poll
+              </Button>
+              {pollCreationStep && (
+                <Button
+                  variant="outline"
+                  size="sm"
+                  onClick={() => handleQuickAction('continue poll')}
+                  className="text-xs bg-primary/10"
+                  disabled={loading}
+                >
+                  Continue Poll
+                </Button>
+              )}
+            </>
+          )}
+          <Button
+            variant="outline"
+            size="sm"
+            onClick={() => handleQuickAction('help')}
+            className="text-xs"
+            disabled={loading}
+          >
+            Help
+          </Button>
+          <Button
+            variant="outline"
+            size="sm"
+            onClick={refreshChatHistory}
+            className="text-xs ml-auto"
+            disabled={loading}
+          >
+            Refresh
+          </Button>
+        </div>
+      </div>
+    );
+  };
+
+  if (!user) {
+    return (
+      <Dialog open={open} onOpenChange={setOpen}>
+        <DialogTrigger asChild>
+          <Button
+            variant="outline"
+            size="sm"
+            className="fixed bottom-4 right-4 h-12 w-12 rounded-full shadow-lg hover:shadow-xl transition-all duration-200 bg-primary text-primary-foreground hover:bg-primary/90"
+          >
+            <MessageCircle className="h-5 w-5" />
+          </Button>
+        </DialogTrigger>
+        <DialogContent className="sm:max-w-md">
+          <DialogTitle>Chat with {BOT_NAME}</DialogTitle>
+          <DialogDescription>
+            Please sign in to use the chatbot feature.
+          </DialogDescription>
+          <div className="text-center py-8">
+            <MessageCircle className="h-12 w-12 mx-auto text-muted-foreground mb-4" />
+            <p className="text-muted-foreground">Sign in to start chatting with {BOT_NAME}</p>
+          </div>
+        </DialogContent>
+      </Dialog>
+    );
+  }
+
+  return (
+    <Dialog open={open} onOpenChange={setOpen}>
+      <DialogTrigger asChild>
+        <Button
+          variant="outline"
+          size="sm"
+          className="fixed bottom-4 right-4 h-12 w-12 rounded-full shadow-lg hover:shadow-xl transition-all duration-200 bg-primary text-primary-foreground hover:bg-primary/90 z-50"
+        >
+          <MessageCircle className="h-5 w-5" />
+        </Button>
+      </DialogTrigger>
+      <DialogContent className="w-[100%] h-[90vh] max-w-[1250px] flex flex-col p-0">
+      <DialogContent className="sm:max-w-lg h-[600px] flex flex-col p-0">
+        <div className="flex items-center justify-between p-4 border-b bg-primary text-primary-foreground">
+          <div className="flex items-center gap-2">
+            <Avatar className="h-8 w-8">
+              <AvatarFallback className="bg-primary-foreground text-primary">B</AvatarFallback>
+            </Avatar>
+            <div>
+              <DialogTitle className="text-sm font-semibold">{BOT_NAME}</DialogTitle>
+              <DialogDescription className="text-xs text-primary-foreground/80">
+                Your polling assistant
+              </DialogDescription>
+            </div>
+          </div>
+          <Button
+            variant="ghost"
+            size="sm"
+            onClick={() => setOpen(false)}
+            className="text-primary-foreground hover:bg-primary-foreground/20"
+          >
+            <X className="h-4 w-4" />
+          </Button>
+        </div>
+
+        {pollCreationStep && (
+          <div className="p-4 border-b bg-muted/30">
+            <div className="flex items-center justify-between mb-2">
+              <span className="text-sm font-semibold">Poll Creation Progress</span>
+              <Button
+                variant="outline"
+                size="sm"
+                onClick={() => handleQuickAction('restart poll creation')}
+                className="text-xs"
+              >
+                Restart
+              </Button>
+            </div>
+            <div className="flex items-center gap-2">
+              {POLL_CREATION_STEPS.map((step, idx) => (
+                <React.Fragment key={step.step}>
+                  <div className="flex items-center gap-1">
+                    <span
+                      className={`text-xs font-medium ${
+                        pollCreationStep === step.step ? 'text-primary' : 'text-muted-foreground'
+                      }`}
+                    >
+                      {step.label}
+                    </span>
+                    {idx < POLL_CREATION_STEPS.length - 1 && (
+                      <ChevronRight className="w-4 h-4 text-muted-foreground" />
+                    )}
+                  </div>
+                </React.Fragment>
+              ))}
+            </div>
+          </div>
+        )}
+
+        <div className="flex-1 overflow-y-auto p-4 space-y-4 bg-gradient-to-b from-background to-muted/20">
+          {messages.map((msg, idx) => (
+            <ChatBubble
+              key={idx}
+              message={msg.content}
+              isBot={msg.role === 'assistant'}
+            />
+          ))}
+
+          {loading && (
+            <div className="flex items-end gap-2 mb-4">
+              <Avatar className="h-8 w-8 flex-shrink-0">
+                <AvatarFallback className="bg-primary text-primary-foreground">B</AvatarFallback>
+              </Avatar>
+              <div className="bg-muted text-foreground px-4 py-3 rounded-2xl rounded-bl-none border">
+                <div className="flex items-center gap-1">
+                  <div className="flex space-x-1">
+                    <div className="w-2 h-2 bg-primary rounded-full animate-bounce"></div>
+                    <div className="w-2 h-2 bg-primary rounded-full animate-bounce" style={{ animationDelay: '0.1s' }}></div>
+                    <div className="w-2 h-2 bg-primary rounded-full animate-bounce" style={{ animationDelay: '0.2s' }}></div>
+                  </div>
+                  <span className="text-xs text-muted-foreground ml-2">{BOT_NAME} is typing...</span>
+                </div>
+              </div>
+            </div>
+          )}
+
+          <div ref={chatEndRef} />
+        </div>
+
+        {renderQuickActions()}
+
+        <div className="p-4 border-t bg-background/95 backdrop-blur">
+          <form onSubmit={handleSend} className="flex gap-2">
+            <Input
+              ref={inputRef}
+              value={input}
+              onChange={(e) => setInput(e.target.value)}
+              placeholder={pollCreationStep === 'category' 
+                ? "Enter a category (Technology, Politics, Entertainment, Other)" 
+                : pollCreationStep === 'topic'
+                ? "Enter your poll question"
+                : pollCreationStep === 'options'
+                ? "Enter options separated by commas"
+                : pollCreationStep === 'confirm'
+                ? "Type 'confirm' to create poll or 'cancel'"
+                : "Ask me about polls, voting, or anything else..."}
+              disabled={loading}
+              className="flex-1"
+              maxLength={500}
+            />
+            <Button
+              type="submit"
+              disabled={loading || !input.trim()}
+              size="sm"
+              className="px-3"
+            >
+              {loading ? (
+                <Loader2 className="h-4 w-4 animate-spin" />
+              ) : (
+                <Send className="h-4 w-4" />
+              )}
+            </Button>
+          </form>
+          <p className="text-xs text-muted-foreground mt-2 text-center">
+            {pollCreationStep
+              ? `Poll Creation - Step: ${POLL_CREATION_STEPS.find(s => s.step === pollCreationStep)?.label || pollCreationStep}`
+              : `${BOT_NAME} can help you view polls, vote, check your voting status, or create polls (admin only).`}
+          </p>
+        </div>
+      </DialogContent>
+    </Dialog>
+  );
 }